--- conflicted
+++ resolved
@@ -10,11 +10,8 @@
 ### Added
 
 - Added first version of the changelog
-<<<<<<< HEAD
 - Server: Use async routes
-=======
 - Use numpy for internal buffers to reduce memory usage and improve performance.
->>>>>>> 825912a3
 
 ### Fixed
 
